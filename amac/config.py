import os
import re
from fnmatch import fnmatch
from pathlib import Path
<<<<<<< HEAD
from typing import Iterable, List
=======
from typing import Iterable, Optional, List
>>>>>>> 7d696c0a
from urllib.parse import urlparse

try:  # Prefer PyYAML but fall back to minimal parser
    import yaml  # type: ignore
except ModuleNotFoundError:  # pragma: no cover - fallback for environments without PyYAML
    from . import _yaml as yaml

try:  # Optional pydantic for rich validation
    from pydantic import ValidationError  # type: ignore
except ModuleNotFoundError:  # pragma: no cover - fallback when pydantic missing
    ValidationError = Exception  # type: ignore

from .models import (
<<<<<<< HEAD
    AuthConfig,
    AuthScheme,
    EvidencePolicy,
    PathPolicy,
    RequestPolicy,
    ScopeConfig,
    Timeouts,
)
=======
    ScopeConfig,
    AuthConfig,
    PathPolicy,
    RequestPolicy,
    Timeouts,
    EvidencePolicy,
    AuthScheme,
)

>>>>>>> 7d696c0a

# -----------------------------
# YAML loaders
# -----------------------------

def _read_yaml(path: str | os.PathLike) -> dict:
    p = Path(path)
    if not p.exists():
        raise FileNotFoundError(f"YAML file not found: {p}")
    with p.open("r", encoding="utf-8") as f:
        data = yaml.safe_load(f) or {}
    if not isinstance(data, dict):
        raise ValueError(f"YAML root must be a mapping/object: {p}")
    return data


# -----------------------------
# Config loaders
# -----------------------------

def load_scope_config(path: str | os.PathLike) -> ScopeConfig:
    """Load and validate scope.yml into a ScopeConfig."""
    raw = _read_yaml(path)
    if hasattr(ScopeConfig, "model_validate"):
        try:
            cfg = ScopeConfig.model_validate(raw)
        except ValidationError as ve:
            raise ValueError(f"Invalid scope config {path}:\n{ve}") from ve
    else:  # dataclass fallback
        allowed = [str(s).strip().lower() for s in raw.get("allowed", []) or []]
        base_urls = [str(s).strip() for s in raw.get("base_urls", []) or []]
        denied = [str(s).strip().lower() for s in raw.get("denied", []) or []]
        pp_raw = raw.get("path_policy", {}) or {}
        path_policy = PathPolicy(
            allow_paths=[str(s).strip() for s in pp_raw.get("allow_paths", []) or []],
            deny_paths=[str(s).strip() for s in pp_raw.get("deny_paths", []) or []],
        )
        rp = RequestPolicy(**(raw.get("request_policy", {}) or {}))
        to = Timeouts(**(raw.get("timeouts", {}) or {}))
        ev = EvidencePolicy(**(raw.get("evidence", {}) or {}))
        cfg = ScopeConfig(
            allowed=allowed,
            base_urls=base_urls,
            denied=denied,
            path_policy=path_policy,
            request_policy=rp,
            timeouts=to,
            evidence=ev,
            evidence_dir=str(raw.get("evidence_dir", "./evidence")),
        )

    if not cfg.allowed and not cfg.base_urls:
        raise ValueError(
            "scope.yml must specify at least one of `allowed` hosts or `base_urls`.",
        )
    return cfg


def load_auth_config(path: str | os.PathLike) -> AuthConfig:
    """Load and validate auth.yml into an AuthConfig."""
    raw = _read_yaml(path)
    if hasattr(AuthConfig, "model_validate"):
        try:
            cfg = AuthConfig.model_validate(raw)
        except ValidationError as ve:
            raise ValueError(f"Invalid auth config {path}:\n{ve}") from ve
    else:  # dataclass fallback
        schemes_raw = raw.get("auth_schemes", []) or []
        schemes: List[AuthScheme] = []
        for item in schemes_raw:
            if isinstance(item, dict):
                name = str(item.get("name", ""))
                atype = str(item.get("type", ""))
                if name and atype:
                    schemes.append(AuthScheme(name=name, type=atype))
        cfg = AuthConfig(auth_schemes=schemes)

    if not cfg.auth_schemes:
        raise ValueError("auth.yml must contain at least one auth scheme in `auth_schemes`.")
    return cfg


# -----------------------------
# Scope & path matching helpers
# -----------------------------

def _host_from_url(url: str) -> str:
    host = urlparse(url).hostname
    if not host:
        raise ValueError(f"Invalid absolute URL (no hostname): {url}")
    return host.lower()


def _path_from_url(url: str) -> str:
    return urlparse(url).path or "/"


def _host_matches(pattern: str, host: str) -> bool:
    """
    Wildcard match where pattern may begin with "*.".
    Examples:
      pattern="example.com" matches "example.com" only.
      pattern="*.example.com" matches "a.example.com", "b.c.example.com" but NOT "example.com".
    """
    pattern = pattern.lower()
    host = host.lower()

    if pattern.startswith("*."):
        suffix = pattern[1:]  # keep the dot, e.g. ".example.com"
        return host.endswith(suffix) and host != pattern[2:]  # not the naked domain
    else:
        return host == pattern


def any_match(patterns: Iterable[str], host: str) -> bool:
    return any(_host_matches(p, host) for p in patterns)


def is_url_in_scope(url: str, scope: ScopeConfig) -> bool:
    """Check if the URL's host is permitted by allowed/denied lists."""
    host = _host_from_url(url)
    if scope.denied and any_match(scope.denied, host):
        return False
    if scope.allowed:
        return any_match(scope.allowed, host)
    # If `allowed` is empty but base_urls were provided, allow hosts from base_urls.
    base_hosts = {_host_from_url(u) for u in scope.base_urls}
    return host in base_hosts


# -------- per-path allow/deny ------------------------------------------------

def _path_allowed_by_patterns(path: str, allow_patterns: Iterable[str], deny_patterns: Iterable[str]) -> bool:
    """
    Return True if the given URL path passes deny → allow checks.
    Pattern semantics:
      - If pattern starts with 're:' treat the remainder as a regular expression (search).
      - Otherwise use glob-style matching (fnmatch), case-sensitive per URL norm.
    """
    # Deny takes precedence
    for pat in deny_patterns:
        if _path_pattern_match(path, pat):
            return False

    # If no allow rules, default allow; else require at least one allow match
    if not list(allow_patterns):
        return True

    return any(_path_pattern_match(path, pat) for pat in allow_patterns)


def _path_pattern_match(path: str, pattern: str) -> bool:
    if pattern.startswith("re:"):
        try:
            return re.search(pattern[3:], path) is not None
        except re.error:
            return False
    # normalize to start with '/' for consistency
    norm = path if path.startswith("/") else "/" + path
    pat = pattern if pattern.startswith("/") or pattern.startswith("re:") else "/" + pattern
    return fnmatch(norm, pat)


def is_url_path_allowed(url: str, scope: ScopeConfig) -> bool:
    path = _path_from_url(url)
    pol = scope.path_policy
    return _path_allowed_by_patterns(path, pol.allow_paths, pol.deny_paths)


def assert_urls_in_scope(urls: Iterable[str], scope: ScopeConfig) -> None:
    """Raise if any URL falls outside of host scope or path policy."""
    out_of_scope = [u for u in urls if not is_url_in_scope(u, scope)]
    if out_of_scope:
        joined = "\n  - ".join(out_of_scope[:20])
        more = "" if len(out_of_scope) <= 20 else f"\n  (+{len(out_of_scope)-20} more)"
        raise ValueError(
            "Some endpoints are outside of HOST scope. Update scope.yml (allowed/denied/base_urls).\n  - " + joined + more
        )

    path_blocked = [u for u in urls if not is_url_path_allowed(u, scope)]
    if path_blocked:
        joined = "\n  - ".join(path_blocked[:20])
        more = "" if len(path_blocked) <= 20 else f"\n  (+{len(path_blocked)-20} more)"
        raise ValueError(
            "Some endpoints are blocked by PATH policy (deny_paths/allow_paths). "
            "Adjust scope.yml:path_policy.\n  - " + joined + more
        )


# -----------------------------
# Base URL selection
# -----------------------------

def choose_base_urls(scope: ScopeConfig, openapi_servers: list[str] | None) -> list[str]:
    """
    Determine the effective base URLs to use for OpenAPI expansion:
    - Prefer servers[] from the spec if present.
    - Otherwise fall back to scope.base_urls.
    """
    if openapi_servers:
        return openapi_servers
    if scope.base_urls:
        return scope.base_urls
    raise ValueError(
        "No servers[] found in OpenAPI and no `base_urls` in scope.yml. "
        "Specify at least one base URL."
    )<|MERGE_RESOLUTION|>--- conflicted
+++ resolved
@@ -2,12 +2,9 @@
 import re
 from fnmatch import fnmatch
 from pathlib import Path
-<<<<<<< HEAD
 from typing import Iterable, List
-=======
-from typing import Iterable, Optional, List
->>>>>>> 7d696c0a
 from urllib.parse import urlparse
+
 
 try:  # Prefer PyYAML but fall back to minimal parser
     import yaml  # type: ignore
@@ -20,7 +17,6 @@
     ValidationError = Exception  # type: ignore
 
 from .models import (
-<<<<<<< HEAD
     AuthConfig,
     AuthScheme,
     EvidencePolicy,
@@ -29,17 +25,6 @@
     ScopeConfig,
     Timeouts,
 )
-=======
-    ScopeConfig,
-    AuthConfig,
-    PathPolicy,
-    RequestPolicy,
-    Timeouts,
-    EvidencePolicy,
-    AuthScheme,
-)
-
->>>>>>> 7d696c0a
 
 # -----------------------------
 # YAML loaders
